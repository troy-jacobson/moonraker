# Enhanced gcode file management and analysis
#
# Copyright (C) 2020 Eric Callahan <arksine.code@gmail.com>
#
# This file may be distributed under the terms of the GNU GPLv3 license.

from __future__ import annotations
import os
import sys
import shutil
import logging
import json
import tempfile
import asyncio
import concurrent
import zipfile
from inotify_simple import INotify
from inotify_simple import flags as iFlags
from preprocess_cancellation import preprocessor

# Annotation imports
from typing import (
    TYPE_CHECKING,
    Any,
    Tuple,
    Optional,
    Union,
    Dict,
    List,
    Set,
    Coroutine,
    Callable,
    TypeVar,
    cast,
)

if TYPE_CHECKING:
    from inotify_simple import Event as InotifyEvent
    from moonraker import Server
    from confighelper import ConfigHelper
    from websockets import WebRequest
    from components import database
    from components import klippy_apis
    from components import shell_command
    from components.job_queue import JobQueue
    DBComp = database.MoonrakerDatabase
    APIComp = klippy_apis.KlippyAPI
    SCMDComp = shell_command.ShellCommandFactory
    _T = TypeVar("_T")

VALID_GCODE_EXTS = ['.gcode', '.g', '.gco', '.ufp', '.nc']
METADATA_SCRIPT = os.path.abspath(os.path.join(
    os.path.dirname(__file__), "metadata.py"))
WATCH_FLAGS = iFlags.CREATE | iFlags.DELETE | iFlags.MODIFY \
    | iFlags.MOVED_TO | iFlags.MOVED_FROM | iFlags.ONLYDIR \
    | iFlags.CLOSE_WRITE

UFP_MODEL_PATH = "/3D/model.gcode"
UFP_THUMB_PATH = "/Metadata/thumbnail.png"

class FileManager:
    def __init__(self, config: ConfigHelper) -> None:
        self.server = config.get_server()
        self.event_loop = self.server.get_event_loop()
        self.full_access_roots: Set[str] = set()
        self.file_paths: Dict[str, str] = {}
        db: DBComp = self.server.load_component(config, "database")
        gc_path: str = db.get_item(
            "moonraker", "file_manager.gcode_path", "")
        self.gcode_metadata = MetadataStorage(self.server, gc_path, db)
        self.inotify_handler = INotifyHandler(config, self,
                                              self.gcode_metadata)
        self.write_mutex = asyncio.Lock()
        self.notify_sync_lock: Optional[NotifySyncLock] = None
        self.fixed_path_args: Dict[str, Any] = {}
        self.queue_gcodes: bool = config.getboolean('queue_gcode_uploads',
                                                    False)

        # Register file management endpoints
        self.server.register_endpoint(
            "/server/files/list", ['GET'], self._handle_filelist_request)
        self.server.register_endpoint(
            "/server/files/metadata", ['GET'], self._handle_metadata_request)
        self.server.register_endpoint(
            "/server/files/directory", ['GET', 'POST', 'DELETE'],
            self._handle_directory_request)
        self.server.register_endpoint(
            "/server/files/move", ['POST'], self._handle_file_move_copy)
        self.server.register_endpoint(
            "/server/files/copy", ['POST'], self._handle_file_move_copy)
        self.server.register_endpoint(
            "/server/files/delete_file", ['DELETE'], self._handle_file_delete,
            transports=["websocket"])
        # register client notificaitons
        self.server.register_notification("file_manager:filelist_changed")
        # Register APIs to handle file uploads
        self.server.register_upload_handler("/server/files/upload")
        self.server.register_upload_handler("/api/files/local")

        self.server.register_event_handler(
            "server:klippy_identified", self._update_fixed_paths)

        # Register Klippy Configuration Path
        config_path = config.get('config_path', None)
        if config_path is not None:
            ret = self.register_directory('config', config_path,
                                          full_access=True)
            if not ret:
                raise config.error(
                    "Option 'config_path' is not a valid directory")

        # Register logs path
        log_path = config.get('log_path', None)
        if log_path is not None:
            ret = self.register_directory('logs', log_path)
            if not ret:
                raise config.error(
                    "Option 'log_path' is not a valid directory")

        # If gcode path is in the database, register it
        if gc_path:
            self.register_directory('gcodes', gc_path, full_access=True)

    def _update_fixed_paths(self) -> None:
        kinfo = self.server.get_klippy_info()
        paths: Dict[str, Any] = \
            {k: kinfo.get(k) for k in
             ['klipper_path', 'python_path',
              'log_file', 'config_file']}
        if paths == self.fixed_path_args:
            # No change in fixed paths
            return
        self.fixed_path_args = paths
        str_paths = "\n".join([f"{k}: {v}" for k, v in paths.items()])
        logging.debug(f"\nUpdating Fixed Paths:\n{str_paths}")

        # Register path for example configs
        klipper_path = paths.get('klipper_path', None)
        if klipper_path is not None:
            example_cfg_path = os.path.join(klipper_path, "config")
            self.register_directory("config_examples", example_cfg_path)
            docs_path = os.path.join(klipper_path, "docs")
            self.register_directory("docs", docs_path)

        # Register log path
        log_file = paths.get('log_file')
        if log_file is not None:
            log_path: str = os.path.abspath(os.path.expanduser(log_file))
            self.server.register_static_file_handler(
                "klippy.log", log_path, force=True)

    def register_directory(self,
                           root: str,
                           path: Optional[str],
                           full_access: bool = False
                           ) -> bool:
        if path is None:
            return False
        path = os.path.abspath(os.path.expanduser(path))
        if os.path.islink(path):
            path = os.path.realpath(path)
        if not os.path.isdir(path) or path == "/":
            logging.info(
                f"\nSupplied path ({path}) for ({root}) is invalid. Make sure\n"
                "that the path exists and is not the file system root.")
            return False
        permissions = os.R_OK
        if full_access:
            permissions |= os.W_OK
            self.full_access_roots.add(root)
        if not os.access(path, permissions):
            logging.info(
                f"\nMoonraker does not have permission to access path "
                f"({path}) for ({root}).")
            return False
        if path != self.file_paths.get(root, ""):
            self.file_paths[root] = path
            self.server.register_static_file_handler(root, path)
            if root == "gcodes":
                db: DBComp = self.server.lookup_component("database")
                moon_db = db.wrap_namespace("moonraker")
                moon_db["file_manager.gcode_path"] = path
                # scan for metadata changes
                self.gcode_metadata.update_gcode_path(path)
            if full_access:
                # Refresh the file list and add watches
                self.inotify_handler.add_root_watch(root, path)
            else:
                self.event_loop.register_callback(
                    self.inotify_handler.notify_filelist_changed,
                    "root_update", root, path)
        return True

    def get_sd_directory(self) -> str:
        return self.file_paths.get('gcodes', "")

    def get_registered_dirs(self) -> List[str]:
        return list(self.file_paths.keys())

    def get_fixed_path_args(self) -> Dict[str, Any]:
        return dict(self.fixed_path_args)

    def get_relative_path(self, root: str, full_path: str) -> str:
        root_dir = self.file_paths.get(root, None)
        if root_dir is None or not full_path.startswith(root_dir):
            return ""
        return os.path.relpath(full_path, start=root_dir)

    def check_file_exists(self, root: str, filename: str) -> bool:
        root_dir = self.file_paths.get(root, "")
        file_path = os.path.join(root_dir, filename)
        return os.path.exists(file_path)

    def sync_inotify_event(self, path: str) -> Optional[NotifySyncLock]:
        if self.notify_sync_lock is None or \
                not self.notify_sync_lock.check_need_sync(path):
            return None
        return self.notify_sync_lock

    async def _handle_filelist_request(self,
                                       web_request: WebRequest
                                       ) -> List[Dict[str, Any]]:
        root = web_request.get_str('root', "gcodes")
        flist = self.get_file_list(root, list_format=True)
        return cast(List[Dict[str, Any]], flist)

    async def _handle_metadata_request(self,
                                       web_request: WebRequest
                                       ) -> Dict[str, Any]:
        requested_file: str = web_request.get_str('filename')
        metadata: Optional[Dict[str, Any]]
        metadata = self.gcode_metadata.get(requested_file, None)
        if metadata is None:
            raise self.server.error(
                f"Metadata not available for <{requested_file}>", 404)
        metadata['filename'] = requested_file
        return metadata

    async def _handle_directory_request(self,
                                        web_request: WebRequest
                                        ) -> Dict[str, Any]:
        directory = web_request.get_str('path', "gcodes")
        root, dir_path = self._convert_request_path(directory)
        action = web_request.get_action()
        if action == 'GET':
            is_extended = web_request.get_boolean('extended', False)
            # Get list of files and subdirectories for this target
            dir_info = self._list_directory(dir_path, root, is_extended)
            return dir_info
        async with self.write_mutex:
            result = {
                'item': {'path': directory, 'root': root},
                'action': "create_dir"}
            if action == 'POST' and root in self.full_access_roots:
                # Create a new directory
                try:
                    os.mkdir(dir_path)
                except Exception as e:
                    raise self.server.error(str(e))
            elif action == 'DELETE' and root in self.full_access_roots:
                # Remove a directory
                result['action'] = "delete_dir"
                if directory.strip("/") == root:
                    raise self.server.error(
                        "Cannot delete root directory")
                if not os.path.isdir(dir_path):
                    raise self.server.error(
                        f"Directory does not exist ({directory})")
                force = web_request.get_boolean('force', False)
                if force:
                    # Make sure that the directory does not contain a file
                    # loaded by the virtual_sdcard
                    await self._handle_operation_check(dir_path)
                    self.notify_sync_lock = NotifySyncLock(dir_path)
                    try:
                        await self.event_loop.run_in_thread(
                            shutil.rmtree, dir_path)
                    except Exception:
                        self.notify_sync_lock.cancel()
                        self.notify_sync_lock = None
                        raise
                    await self.notify_sync_lock.wait(30.)
                    self.notify_sync_lock = None
                else:
                    try:
                        os.rmdir(dir_path)
                    except Exception as e:
                        raise self.server.error(str(e))
            else:
                raise self.server.error("Operation Not Supported", 405)
        return result

    async def _handle_operation_check(self, requested_path: str) -> bool:
        if not self.get_relative_path("gcodes", requested_path):
            # Path not in the gcodes path
            return True
        # Get virtual_sdcard status
        kapis: APIComp = self.server.lookup_component('klippy_apis')
        result: Dict[str, Any]
        result = await kapis.query_objects({'print_stats': None}, {})
        pstats = result.get('print_stats', {})
        loaded_file: str = pstats.get('filename', "")
        state: str = pstats.get('state', "")
        gc_path = self.file_paths.get('gcodes', "")
        full_path = os.path.join(gc_path, loaded_file)
        is_printing = state in ["printing", "paused"]
        if loaded_file and is_printing:
            if os.path.isdir(requested_path):
                # Check to see of the loaded file is in the request
                if full_path.startswith(requested_path):
                    raise self.server.error("File currently in use", 403)
            elif full_path == requested_path:
                raise self.server.error("File currently in use", 403)
        return not is_printing

    def _convert_request_path(self, request_path: str) -> Tuple[str, str]:
        # Parse the root, relative path, and disk path from a remote request
        parts = os.path.normpath(request_path).strip("/").split("/", 1)
        if not parts:
            raise self.server.error(f"Invalid path: {request_path}")
        root = parts[0]
        if root not in self.file_paths:
            raise self.server.error(f"Invalid root path ({root})")
        root_path = dest_path = self.file_paths[root]
        if len(parts) > 1:
            dest_path = os.path.abspath(os.path.join(dest_path, parts[1]))
            if not dest_path.startswith(root_path):
                raise self.server.error(
                    f"Invalid path request, '{request_path}'' is outside "
                    f"root '{root}'")
        return root, dest_path

    async def _handle_file_move_copy(self,
                                     web_request: WebRequest
                                     ) -> Dict[str, Any]:
        source: str = web_request.get_str("source")
        destination: str = web_request.get_str("dest")
        ep = web_request.get_endpoint()
        source_root, source_path = self._convert_request_path(source)
        dest_root, dest_path = self._convert_request_path(destination)
        if dest_root not in self.full_access_roots:
            raise self.server.error(
                f"Destination path is read-only: {dest_root}")
        async with self.write_mutex:
            result: Dict[str, Any] = {'item': {'root': dest_root}}
            if not os.path.exists(source_path):
                raise self.server.error(f"File {source_path} does not exist")
            # make sure the destination is not in use
            if os.path.exists(dest_path):
                await self._handle_operation_check(dest_path)
            if ep == "/server/files/move":
                if source_root not in self.full_access_roots:
                    raise self.server.error(
                        f"Source path is read-only, cannot move: {source_root}")
                # if moving the file, make sure the source is not in use
                await self._handle_operation_check(source_path)
                op_func: Callable[..., str] = shutil.move
                result['source_item'] = {
                    'path': source,
                    'root': source_root
                }
                result['action'] = "move_dir" if os.path.isdir(source_path) \
                    else "move_file"
            elif ep == "/server/files/copy":
                if os.path.isdir(source_path):
                    result['action'] = "create_dir"
                    op_func = shutil.copytree
                else:
                    result['action'] = "create_file"
                    op_func = shutil.copy2
            self.notify_sync_lock = NotifySyncLock(dest_path)
            try:
                full_dest = await self.event_loop.run_in_thread(
                    op_func, source_path, dest_path)
            except Exception as e:
                self.notify_sync_lock.cancel()
                self.notify_sync_lock = None
                raise self.server.error(str(e))
            self.notify_sync_lock.update_dest(full_dest)
            await self.notify_sync_lock.wait(600.)
            self.notify_sync_lock = None
        result['item']['path'] = self.get_relative_path(dest_root, full_dest)
        return result

    def _list_directory(self,
                        path: str,
                        root: str,
                        is_extended: bool = False
                        ) -> Dict[str, Any]:
        if not os.path.isdir(path):
            raise self.server.error(
                f"Directory does not exist ({path})")
        flist: Dict[str, Any] = {'dirs': [], 'files': []}
        for fname in os.listdir(path):
            full_path = os.path.join(path, fname)
            if not os.path.exists(full_path):
                continue
            path_info = self.get_path_info(full_path, root)
            if os.path.isdir(full_path):
                path_info['dirname'] = fname
                flist['dirs'].append(path_info)
            elif os.path.isfile(full_path):
                path_info['filename'] = fname
                # Check to see if a filelist update is necessary
                ext = os.path.splitext(fname)[-1].lower()
                if (
                    root == "gcodes" and
                    ext in VALID_GCODE_EXTS and
                    is_extended
                ):
                    rel_path = self.get_relative_path(root, full_path)
                    metadata: Dict[str, Any] = self.gcode_metadata.get(
                        rel_path, {})
                    path_info.update(metadata)
                flist['files'].append(path_info)
        usage = shutil.disk_usage(path)
        flist['disk_usage'] = usage._asdict()
        flist['root_info'] = {
            'name': root,
            'permissions': "rw" if root in self.full_access_roots else "r"
        }
        return flist

    def get_path_info(self, path: str, root: str) -> Dict[str, Any]:
        fstat = os.stat(path)
        real_path = os.path.realpath(path)
        permissions = "rw"
        if (
            (os.path.islink(path) and os.path.isfile(real_path)) or
            not os.access(real_path, os.R_OK | os.W_OK) or
            root not in self.full_access_roots
        ):
            permissions = "r"
        return {
            'modified': fstat.st_mtime,
            'size': fstat.st_size,
            'permissions': permissions
        }

    def gen_temp_upload_path(self) -> str:
        loop_time = int(self.event_loop.get_loop_time())
        return os.path.join(
            tempfile.gettempdir(),
            f"moonraker.upload-{loop_time}.mru")

    async def finalize_upload(self,
                              form_args: Dict[str, Any]
                              ) -> Dict[str, Any]:
        # lookup root file path
        async with self.write_mutex:
            try:
                upload_info = self._parse_upload_args(form_args)
                root = upload_info['root']
                if root == "gcodes" and upload_info['ext'] in VALID_GCODE_EXTS:
                    result = await self._finish_gcode_upload(upload_info)
                elif root in self.full_access_roots:
                    result = await self._finish_standard_upload(upload_info)
                else:
                    raise self.server.error(f"Invalid root request: {root}")
            except Exception:
                try:
                    os.remove(form_args['tmp_file_path'])
                except Exception:
                    pass
                raise
        return result

    def _parse_upload_args(self,
                           upload_args: Dict[str, Any]
                           ) -> Dict[str, Any]:
        if 'filename' not in upload_args:
            raise self.server.error(
                "No file name specifed in upload form")
        # check relative path
        root: str = upload_args.get('root', "gcodes").lower()
        if root not in self.file_paths:
            raise self.server.error(f"Root {root} not available")
        root_path = self.file_paths[root]
        dir_path: str = upload_args.get('path', "").lstrip("/")
        if os.path.isfile(root_path):
            filename: str = os.path.basename(root_path)
            dest_path = root_path
            dir_path = ""
        else:
            filename = upload_args['filename'].strip().lstrip("/")
            if dir_path:
                filename = os.path.join(dir_path, filename)
            dest_path = os.path.abspath(os.path.join(root_path, filename))
        # Validate the path.  Don't allow uploads to a parent of the root
        if not dest_path.startswith(root_path):
            raise self.server.error(
                f"Cannot write to path: {dest_path}")
        start_print: bool = upload_args.get('print', "false") == "true"
        f_ext = os.path.splitext(dest_path)[-1].lower()
        unzip_ufp = f_ext == ".ufp" and root == "gcodes"
        if unzip_ufp:
            filename = os.path.splitext(filename)[0] + ".gcode"
            dest_path = os.path.splitext(dest_path)[0] + ".gcode"
        if os.path.islink(dest_path):
            raise self.server.error(f"Cannot overwrite symlink: {dest_path}")
        if os.path.isfile(dest_path) and not os.access(dest_path, os.W_OK):
            raise self.server.error(f"File is read-only: {dest_path}")
        return {
            'root': root,
            'filename': filename,
            'dir_path': dir_path,
            'dest_path': dest_path,
            'tmp_file_path': upload_args['tmp_file_path'],
            'start_print': start_print,
            'unzip_ufp': unzip_ufp,
            'ext': f_ext
        }

    def _extract_ufp(self, ufp_path: str, dest_path: str, intermed_dest_path: str) -> None:
        if not os.path.isfile(ufp_path):
            logging.error(f"UFP file Not Found: {ufp_path}")
        thumb_name = os.path.splitext(
            os.path.basename(dest_path))[0] + ".png"
        dest_thumb_dir = os.path.join(os.path.dirname(dest_path), ".thumbs")
        dest_thumb_path = os.path.join(dest_thumb_dir, thumb_name)
        try:
            with tempfile.TemporaryDirectory() as tmp_dir_name:
                logging.error(f"Extracting UFP file: {ufp_path}")
                tmp_thumb_path = ""
                with zipfile.ZipFile(ufp_path) as zf:
                    tmp_model_path = zf.extract(
                        UFP_MODEL_PATH, path=tmp_dir_name)
                    if UFP_THUMB_PATH in zf.namelist():
                        tmp_thumb_path = zf.extract(
                            UFP_THUMB_PATH, path=tmp_dir_name)
                logging.info(f"Moving extracted gcode from {tmp_model_path} to {intermed_dest_path}")
                shutil.move(tmp_model_path, intermed_dest_path)
                if tmp_thumb_path:
                    if not os.path.exists(dest_thumb_dir):
                        os.mkdir(dest_thumb_dir)
                    logging.info(f"Moving extracted thumbnails from {tmp_thumb_path} to {dest_thumb_path}")
                    shutil.move(tmp_thumb_path, dest_thumb_path)
            return True
        except Exception:
            logging.exception(f"Error extracting ufp file: {ufp_path}")
            try:
                os.remove(intermed_dest_path)
            except Exception:
                # Depending on when the initial exception happened, the extracted
                # gcode file may not have been created.
                # Therefore, we'll pass here and not distract from the initial
                # exception with a low value log message.
                pass
            try:
                os.remove(dest_thumb_path)
            except Exception:
                # See the comment above
                pass
            return False
        finally:
            try:
                os.remove(ufp_path)
            except Exception:
                logging.exception(f"Error removing ufp file: {ufp_path}")

    def _process_for_cancellation (self, path_src, path_dest) -> None:
        logging.info("START: _proc_for_can")
        with open(path_src, "r") as fin:
            with open( path_dest, "w") as fout:
                preprocessor(fin, fout)
        logging.info("END: _proc_for_can")

    async def _finish_gcode_upload_async(self,
                                   upload_info: Dict[str, Any],
                                   exclude_object_enabled: bool,
                                   start_print: bool
                                   ) -> None:

        logging.info("Starting _finish_gcode_upload_asycn")
        loop = asyncio.get_running_loop()

        final_dest_path = upload_info['dest_path']
        logging.info(final_dest_path)
        self.notify_sync_lock = NotifySyncLock(final_dest_path)
        pre_process_file = upload_info['tmp_file_path']
        logging.info(pre_process_file)
        # Does this need to mimic the way directories are created in _process_uploaded_file?
        os.makedirs(os.path.dirname(final_dest_path), exist_ok=True)

        if upload_info['unzip_ufp']:
            ufp_path = pre_process_file
            ufp_gc_temp =  os.path.join(
                tempfile.gettempdir(),
                os.path.basename(final_dest_path)[0])
            pre_process_file = ufp_gc_temp
            with concurrent.futures.ThreadPoolExecutor() as pool:
                if not await loop.run_in_executor(pool, self._extract_ufp, ufp_path, final_dest_path, ufp_gc_temp):
                    logging.error(f"Unable to extract UFP file for processing: {ufp_path}")
                    return

        intermediate_dest_path = pre_process_file
        if exclude_object_enabled:
            intermediate_dest_path = pre_process_file + ".pp"
            logging.info("processing for cancellation")
            logging.info(intermediate_dest_path)

            try:
                with concurrent.futures.ThreadPoolExecutor() as pool:
                    await loop.run_in_executor(pool, self._process_for_cancellation, pre_process_file, intermediate_dest_path)
            except Exception:
                logging.exception(f"Error processing file for cancellation: {pre_process_file}")
                try:
                    os.remove(intermediate_dest_path)
                except Exception:
                    # Not concerned about a failure here since the file may not exist
                    pass
                return
            finally:
                try:
                    os.remove(pre_process_file)
                except Exception:
                    logging.exception(f"Error removing initial gcode file: {pre_process_file}")

        try:
            shutil.move(intermediate_dest_path, final_dest_path)
        except Exception:
            logging.exception(f"Error moving processed file to the final destination: {final_dest_path}")
            try:
                os.remove(intermediate_dest_path)
            except Exception:
                logging.exception(f"While handling previous exception, the intermediate file couldn't be deleted: {intermediate_dest_path}")
            return

        finfo = self.get_path_info(final_dest_path)
        await self.gcode_metadata.parse_metadata(
            upload_info['filename'] , finfo).wait()

        if start_print:
            # Make a Klippy Request to "Start Print"
            try:
                kapis: APIComp = self.server.lookup_component('klippy_apis')
                await kapis.start_print(upload_info['filename'])
            except self.server.error:
                # Attempt to start print failed
                logging.exception("Error when starting print")
        await self.notify_sync_lock.wait(300.)
        logging.info("done with gcode upload")
        self.notify_sync_lock = None

    async def _finish_gcode_upload(self,
                                   upload_info: Dict[str, Any]
                                   ) -> Dict[str, Any]:
        # Verify that the operation can be done if attempting to upload a gcode
        can_start: bool = False
        try:
            check_path: str = upload_info['dest_path']
            can_start = await self._handle_operation_check(check_path)
        except self.server.error as e:
            if e.status_code == 403:
                raise self.server.error(
                    "File is loaded, upload not permitted", 403)
<<<<<<< HEAD
            else:
                # Couldn't reach Klippy, so it should be safe
                # to permit the upload but not start
                start_print = False
        # Don't start if another print is currently in progress
        start_print = start_print and not print_ongoing

        kapis: APIComp = self.server.lookup_component('klippy_apis')
        exclude_object_enabled = False
        try:
            kobjects = await kapis.get_object_list(default=None)
            if kobjects is not None:
                exclude_object_enabled = "exclude_object" in kobjects
        except Exception:
            # After logging, continue processing with the assumption that exclude_object
            # is not enabled.
            logging.exception("Error querering klipper for exclude_object status")

        if exclude_object_enabled:
            logging.info("Running pre-processing in executor")
            loop = asyncio.get_running_loop()
            loop.create_task(self._finish_gcode_upload_async(upload_info,  exclude_object_enabled, start_print))
        else:
            logging.info("Awaiting pre-processing")
            await self._finish_gcode_upload_async(upload_info, exclude_object_enabled, start_print)

        logging.info("Returning from POST Call")
=======
        self.notify_sync_lock = NotifySyncLock(upload_info['dest_path'])
        finfo = await self._process_uploaded_file(upload_info)
        await self.gcode_metadata.parse_metadata(
            upload_info['filename'], finfo).wait()
        started: bool = False
        queued: bool = False
        if upload_info['start_print']:
            if self.queue_gcodes:
                job_queue: JobQueue = self.server.lookup_component('job_queue')
                started = await job_queue.queue_job(
                    upload_info['filename'], check_exists=False)
                queued = not started
            elif can_start:
                kapis: APIComp = self.server.lookup_component('klippy_apis')
                try:
                    await kapis.start_print(upload_info['filename'])
                except self.server.error:
                    # Attempt to start print failed
                    pass
                else:
                    started = True
        await self.notify_sync_lock.wait(300.)
        self.notify_sync_lock = None
        if queued:
            self.server.send_event("file_manager:upload_queued",
                                   upload_info['filename'])
>>>>>>> 389e9c7e
        return {
            'item': {
                'path': upload_info['filename'],
                'root': "gcodes"
            },
            'print_started': started,
            'print_queued': queued,
            'action': "create_file"
        }

    async def _finish_standard_upload(self,
                                      upload_info: Dict[str, Any]
                                      ) -> Dict[str, Any]:
        self.notify_sync_lock = NotifySyncLock(upload_info['dest_path'])
        await self._process_uploaded_file(upload_info)
        await self.notify_sync_lock.wait(5.)
        self.notify_sync_lock = None
        return {
            'item': {
                'path': upload_info['filename'],
                'root': upload_info['root']
            },
            'action': "create_file"
        }

    async def _process_uploaded_file(self,
                                     upload_info: Dict[str, Any]
                                     ) -> Dict[str, Any]:
        try:
            if upload_info['dir_path']:
                cur_path = self.file_paths[upload_info['root']]
                dirs: List[str]
                dirs = upload_info['dir_path'].strip('/').split('/')
                for subdir in dirs:
                    cur_path = os.path.join(cur_path, subdir)
                    if os.path.exists(cur_path):
                        continue
                    os.mkdir(cur_path)
                    # wait for inotify to create a watch before proceeding
                    await asyncio.sleep(.1)
<<<<<<< HEAD
            shutil.move(upload_info['tmp_file_path'],
                        upload_info['dest_path'])
            finfo = self.get_path_info(upload_info['dest_path'])
=======
            if upload_info['unzip_ufp']:
                tmp_path = upload_info['tmp_file_path']
                finfo = self.get_path_info(tmp_path, upload_info['root'])
                finfo['ufp_path'] = tmp_path
            else:
                shutil.move(upload_info['tmp_file_path'],
                            upload_info['dest_path'])
                finfo = self.get_path_info(upload_info['dest_path'],
                                           upload_info['root'])
>>>>>>> 389e9c7e
        except Exception:
            logging.exception("Upload Write Error")
            raise self.server.error("Unable to save file", 500)
        return finfo

    def get_file_list(self,
                      root: str,
                      list_format: bool = False
                      ) -> Union[Dict[str, Any], List[Dict[str, Any]]]:
        # Use os.walk find files in sd path and subdirs
        filelist: Dict[str, Any] = {}
        path = self.file_paths.get(root, None)
        if path is None or not os.path.isdir(path):
            msg = f"Failed to build file list, invalid path: {root}: {path}"
            logging.info(msg)
            raise self.server.error(msg)
        logging.info(f"Updating File List <{root}>...")
        st = os.stat(path)
        visited_dirs = {(st.st_dev, st.st_ino)}
        for dir_path, dir_names, files in os.walk(path, followlinks=True):
            scan_dirs: List[str] = []
            # Filter out directories that have already been visted. This
            # prevents infinite recrusion "followlinks" is set to True
            for dname in dir_names:
                full_path = os.path.join(dir_path, dname)
                if not os.path.exists(full_path):
                    continue
                st = os.stat(full_path)
                key = (st.st_dev, st.st_ino)
                if key not in visited_dirs:
                    visited_dirs.add(key)
                    scan_dirs.append(dname)
            dir_names[:] = scan_dirs
            for name in files:
                ext = os.path.splitext(name)[-1].lower()
                if root == 'gcodes' and ext not in VALID_GCODE_EXTS:
                    continue
                full_path = os.path.join(dir_path, name)
                if not os.path.exists(full_path):
                    continue
                fname = full_path[len(path) + 1:]
                finfo = self.get_path_info(full_path, root)
                filelist[fname] = finfo
        if list_format:
            flist: List[Dict[str, Any]] = []
            for fname in sorted(filelist, key=str.lower):
                fdict: Dict[str, Any] = {'path': fname}
                fdict.update(filelist[fname])
                flist.append(fdict)
            return flist
        return filelist

    def get_file_metadata(self, filename: str) -> Dict[str, Any]:
        if filename[0] == '/':
            filename = filename[1:]

        # Remove "gcodes" of its added.  It is valid for a request to
        # include to the root or assume the root is gcodes
        if filename.startswith('gcodes/'):
            filename = filename[7:]

        return self.gcode_metadata.get(filename, {})

    def list_dir(self,
                 directory: str,
                 simple_format: bool = False
                 ) -> Union[Dict[str, Any], List[str]]:
        # List a directory relative to its root.
        if directory[0] == "/":
            directory = directory[1:]
        parts = directory.split("/", 1)
        root = parts[0]
        if root not in self.file_paths:
            raise self.server.error(
                f"Invalid Directory Request: {directory}")
        path = self.file_paths[root]
        if len(parts) == 1:
            dir_path = path
        else:
            dir_path = os.path.join(path, parts[1])
        if not os.path.isdir(dir_path):
            raise self.server.error(
                f"Directory does not exist ({dir_path})")
        flist = self._list_directory(dir_path, root)
        if simple_format:
            simple_list = []
            for dirobj in flist['dirs']:
                simple_list.append("*" + dirobj['dirname'])
            for fileobj in flist['files']:
                fname = fileobj['filename']
                ext = os.path.splitext(fname)[-1].lower()
                if root == "gcodes" and ext in VALID_GCODE_EXTS:
                    simple_list.append(fname)
            return simple_list
        return flist

    async def _handle_file_delete(self,
                                  web_request: WebRequest
                                  ) -> Dict[str, Any]:
        file_path: str = web_request.get_str("path")
        return await self.delete_file(file_path)

    async def delete_file(self, path: str) -> Dict[str, Any]:
        async with self.write_mutex:
            root, full_path = self._convert_request_path(path)
            filename = self.get_relative_path(root, full_path)
            if root not in self.full_access_roots:
                raise self.server.error(
                    f"Path not available for DELETE: {path}", 405)
            if not os.path.isfile(full_path):
                raise self.server.error(f"Invalid file path: {path}")
            try:
                await self._handle_operation_check(full_path)
            except self.server.error as e:
                if e.status_code == 403:
                    raise
            os.remove(full_path)
        return {
            'item': {'path': filename, 'root': root},
            'action': "delete_file"}

    def close(self) -> None:
        self.inotify_handler.close()


INOTIFY_BUNDLE_TIME = .25
INOTIFY_MOVE_TIME = 1.

class InotifyNode:
    def __init__(self,
                 ihdlr: INotifyHandler,
                 parent: InotifyNode,
                 name: str
                 ) -> None:
        self.ihdlr = ihdlr
        self.event_loop = ihdlr.event_loop
        self.name = name
        self.parent_node = parent
        self.child_nodes: Dict[str, InotifyNode] = {}
        self.watch_desc = self.ihdlr.add_watch(self)
        self.pending_node_events: Dict[str, asyncio.Handle] = {}
        self.pending_deleted_children: Set[Tuple[str, bool]] = set()
        self.pending_file_events: Dict[str, str] = {}

    async def _finish_create_node(self) -> None:
        # Finish a node's creation.  All children that were created
        # with this node (ie: a directory is copied) are bundled into
        # this notification.  We also scan the node to extract metadata
        # here, as we know all files have been copied.
        if "create_node" not in self.pending_node_events:
            return
        del self.pending_node_events['create_node']
        node_path = self.get_path()
        root = self.get_root()
        # Scan child nodes for unwatched directories and metadata
        mevts: List[asyncio.Event] = self.scan_node()
        if mevts:
            mfuts = [e.wait() for e in mevts]
            await asyncio.gather(*mfuts)
        self.ihdlr.log_nodes()
        self.ihdlr.notify_filelist_changed(
            "create_dir", root, node_path)

    def _finish_delete_child(self) -> None:
        # Items deleted in a child (node or file) are batched.
        # Individual files get notifications if their parent
        # node stil exists.  Otherwise notififications are
        # bundled into the topmost deleted parent.
        if "delete_child" not in self.pending_node_events:
            self.pending_deleted_children.clear()
            return
        del self.pending_node_events['delete_child']
        node_path = self.get_path()
        root = self.get_root()
        for (name, is_node) in self.pending_deleted_children:
            item_path = os.path.join(node_path, name)
            item_type = "dir" if is_node else "file"
            self.ihdlr.clear_metadata(root, item_path, is_node)
            self.ihdlr.notify_filelist_changed(
                f"delete_{item_type}", root, item_path)
        self.pending_deleted_children.clear()

    def scan_node(self,
                  visited_dirs: Set[Tuple[int, int]] = set()
                  ) -> List[asyncio.Event]:
        dir_path = self.get_path()
        st = os.stat(dir_path)
        if st in visited_dirs:
            return []
        metadata_events: List[asyncio.Event] = []
        visited_dirs.add((st.st_dev, st.st_ino))
        for fname in os.listdir(dir_path):
            item_path = os.path.join(dir_path, fname)
            if os.path.isdir(item_path):
                new_child = self.create_child_node(fname, False)
                metadata_events.extend(new_child.scan_node(visited_dirs))
            elif os.path.isfile(item_path) and self.get_root() == "gcodes":
                mevt = self.ihdlr.parse_gcode_metadata(item_path)
                metadata_events.append(mevt)
        return metadata_events

    async def move_child_node(self,
                              child_name: str,
                              new_name: str,
                              new_parent: InotifyNode
                              ) -> None:
        child_node = self.pop_child_node(child_name)
        if child_node is None:
            logging.info(f"No child for node at path: {self.get_path()}")
            return
        prev_path = child_node.get_path()
        prev_root = child_node.get_root()
        child_node.name = new_name
        new_parent.add_child_node(child_node)
        new_path = child_node.get_path()
        new_root = child_node.get_root()
        logging.debug(f"Moving node from '{prev_path}' to '{new_path}'")
        # Attempt to move metadata
        move_success = await self.ihdlr.try_move_metadata(
            prev_root, new_root, prev_path, new_path, is_dir=True)
        if not move_success:
            # Need rescan
            mevts = child_node.scan_node()
            if mevts:
                mfuts = [e.wait() for e in mevts]
                await asyncio.gather(*mfuts)
        self.ihdlr.notify_filelist_changed(
            "move_dir", new_root, new_path,
            prev_root, prev_path)

    def schedule_file_event(self, file_name: str, evt_name: str) -> None:
        if file_name in self.pending_file_events:
            return
        pending_node = self.search_pending_event("create_node")
        if pending_node is not None:
            pending_node.stop_event("create_node")
        self.pending_file_events[file_name] = evt_name

    async def complete_file_write(self, file_name: str) -> None:
        evt_name = self.pending_file_events.pop(file_name, None)
        if evt_name is None:
            logging.info(f"Invalid file write event: {file_name}")
            return
        pending_node = self.search_pending_event("create_node")
        if pending_node is not None:
            # if this event was generated as a result of a created parent
            # node it should be ignored in favor of the parent event.
            pending_node.reset_event("create_node", INOTIFY_BUNDLE_TIME)
            return
        file_path = os.path.join(self.get_path(), file_name)
        root = self.get_root()
        if root == "gcodes":
            mevt = self.ihdlr.parse_gcode_metadata(file_path)
            if os.path.splitext(file_path)[1].lower() == ".ufp":
                # don't notify .ufp files
                return
            await mevt.wait()
        self.ihdlr.notify_filelist_changed(evt_name, root, file_path)

    def add_child_node(self, node: InotifyNode) -> None:
        self.child_nodes[node.name] = node
        node.parent_node = self

    def get_child_node(self, name: str) -> Optional[InotifyNode]:
        return self.child_nodes.get(name, None)

    def pop_child_node(self, name: str) -> Optional[InotifyNode]:
        return self.child_nodes.pop(name, None)

    def create_child_node(self,
                          name: str,
                          notify: bool = True
                          ) -> InotifyNode:
        if name in self.child_nodes:
            return self.child_nodes[name]
        new_child = InotifyNode(self.ihdlr, self, name)
        self.child_nodes[name] = new_child
        if notify:
            pending_node = self.search_pending_event("create_node")
            if pending_node is None:
                # schedule a pending create event for the child
                new_child.add_event("create_node", INOTIFY_BUNDLE_TIME)
            else:
                pending_node.reset_event("create_node", INOTIFY_BUNDLE_TIME)
        return new_child

    def schedule_child_delete(self, child_name: str, is_node: bool) -> None:
        if is_node:
            child_node = self.child_nodes.pop(child_name, None)
            if child_node is None:
                return
            self.ihdlr.remove_watch(
                child_node.watch_desc, need_low_level_rm=False)
            child_node.remove_event("delete_child")
        self.pending_deleted_children.add((child_name, is_node))
        self.add_event("delete_child", INOTIFY_BUNDLE_TIME)

    def clear_watches(self) -> None:
        for cnode in self.child_nodes.values():
            # Delete all of the children's children
            cnode.clear_watches()
        self.ihdlr.remove_watch(self.watch_desc)

    def get_path(self) -> str:
        return os.path.join(self.parent_node.get_path(), self.name)

    def get_root(self) -> str:
        return self.parent_node.get_root()

    def add_event(self, evt_name: str, timeout: float) -> None:
        if evt_name in self.pending_node_events:
            self.reset_event(evt_name, timeout)
            return
        callback = getattr(self, f"_finish_{evt_name}")
        hdl = self.event_loop.delay_callback(timeout, callback)
        self.pending_node_events[evt_name] = hdl

    def reset_event(self, evt_name: str, timeout: float) -> None:
        if evt_name in self.pending_node_events:
            hdl = self.pending_node_events[evt_name]
            hdl.cancel()
            callback = getattr(self, f"_finish_{evt_name}")
            hdl = self.event_loop.delay_callback(timeout, callback)
            self.pending_node_events[evt_name] = hdl

    def stop_event(self, evt_name: str) -> None:
        if evt_name in self.pending_node_events:
            hdl = self.pending_node_events[evt_name]
            hdl.cancel()

    def remove_event(self, evt_name: str) -> None:
        hdl = self.pending_node_events.pop(evt_name, None)
        if hdl is not None:
            hdl.cancel()

    def clear_events(self, include_children: bool = True) -> None:
        if include_children:
            for child in self.child_nodes.values():
                child.clear_events(include_children)
        for hdl in self.pending_node_events.values():
            hdl.cancel()
        self.pending_node_events.clear()
        self.pending_deleted_children.clear()
        self.pending_file_events.clear()

    def search_pending_event(self, name: str) -> Optional[InotifyNode]:
        if name in self.pending_node_events:
            return self
        return self.parent_node.search_pending_event(name)

class InotifyRootNode(InotifyNode):
    def __init__(self,
                 ihdlr: INotifyHandler,
                 root_name: str,
                 root_path: str
                 ) -> None:
        self.root_name = root_name
        super().__init__(ihdlr, self, root_path)

    def get_path(self) -> str:
        return self.name

    def get_root(self) -> str:
        return self.root_name

    def search_pending_event(self, name) -> Optional[InotifyNode]:
        if name in self.pending_node_events:
            return self
        return None

class NotifySyncLock:
    def __init__(self, dest_path: str) -> None:
        self.wait_fut: Optional[asyncio.Future] = None
        self.sync_event = asyncio.Event()
        self.dest_path = dest_path
        self.notified_paths: Set[str] = set()
        self.finished: bool = False

    def update_dest(self, dest_path: str) -> None:
        self.dest_path = dest_path

    def check_need_sync(self, path: str) -> bool:
        return self.dest_path in [path, os.path.dirname(path)] \
            and not self.finished

    async def wait(self, timeout: Optional[float] = None) -> None:
        if self.finished or self.wait_fut is not None:
            # Can only wait once
            return
        if self.dest_path not in self.notified_paths:
            self.wait_fut = asyncio.Future()
            if timeout is None:
                await self.wait_fut
            else:
                try:
                    await asyncio.wait_for(self.wait_fut, timeout)
                except asyncio.TimeoutError:
                    pass
        self.sync_event.set()
        self.finished = True

    async def sync(self, path, timeout: Optional[float] = None) -> None:
        if not self.check_need_sync(path):
            return
        self.notified_paths.add(path)
        if self.wait_fut is not None and self.dest_path == path:
            self.wait_fut.set_result(None)
        # Transfer control to waiter
        try:
            await asyncio.wait_for(self.sync_event.wait(), timeout)
        except Exception:
            pass
        else:
            # Sleep an additional 5ms to give HTTP requests a chance to
            # return prior to a notification
            await asyncio.sleep(.005)

    def cancel(self) -> None:
        if self.finished:
            return
        if self.wait_fut is not None and not self.wait_fut.done():
            self.wait_fut.set_result(None)
        self.sync_event.set()
        self.finished = True

class INotifyHandler:
    def __init__(self,
                 config: ConfigHelper,
                 file_manager: FileManager,
                 gcode_metadata: MetadataStorage
                 ) -> None:
        self.server = config.get_server()
        self.event_loop = self.server.get_event_loop()
        self.debug_enabled = config['server'].getboolean(
            'enable_debug_logging', False)
        self.file_manager = file_manager
        self.gcode_metadata = gcode_metadata
        self.inotify = INotify(nonblocking=True)
        self.event_loop.add_reader(
            self.inotify.fileno(), self._handle_inotify_read)

        self.node_loop_busy: bool = False
        self.pending_inotify_events: List[InotifyEvent] = []

        self.watched_roots: Dict[str, InotifyRootNode] = {}
        self.watched_nodes: Dict[int, InotifyNode] = {}
        self.pending_moves: Dict[
            int, Tuple[InotifyNode, str, asyncio.Handle]] = {}


    def add_root_watch(self, root: str, root_path: str) -> None:
        # remove all exisiting watches on root
        if root in self.watched_roots:
            old_root = self.watched_roots.pop(root)
            old_root.clear_watches()
            old_root.clear_events()
        root_node = InotifyRootNode(self, root, root_path)
        self.watched_roots[root] = root_node
        mevts = root_node.scan_node()
        self.log_nodes()
        self.event_loop.register_callback(
            self._notify_root_updated, mevts, root, root_path)

    async def _notify_root_updated(self,
                                   mevts: List[asyncio.Event],
                                   root: str,
                                   root_path: str
                                   ) -> None:
        if mevts:
            mfuts = [e.wait() for e in mevts]
            await asyncio.gather(*mfuts)
        self.notify_filelist_changed("root_update", root, root_path)

    def add_watch(self, node: InotifyNode) -> int:
        dir_path = node.get_path()
        try:
            watch: int = self.inotify.add_watch(dir_path, WATCH_FLAGS)
        except OSError:
            logging.exception(
                f"Error adding watch, already exists: {dir_path}")
        self.watched_nodes[watch] = node
        return watch

    def remove_watch(self,
                     wdesc: int,
                     need_low_level_rm: bool = True
                     ) -> None:
        node = self.watched_nodes.pop(wdesc, None)
        if need_low_level_rm and node is not None:
            try:
                self.inotify.rm_watch(wdesc)
            except Exception:
                logging.exception(f"Error removing watch: '{node.get_path()}'")

    def clear_metadata(self,
                       root: str,
                       path: str,
                       is_dir: bool = False
                       ) -> None:
        if root == "gcodes":
            rel_path = self.file_manager.get_relative_path(root, path)
            if is_dir:
                self.gcode_metadata.remove_directory_metadata(rel_path)
            else:
                self.gcode_metadata.remove_file_metadata(rel_path)

    async def try_move_metadata(self,
                                prev_root: str,
                                new_root: str,
                                prev_path: str,
                                new_path: str,
                                is_dir: bool = False
                                ) -> bool:
        if new_root == "gcodes":
            if prev_root == "gcodes":
                # moved within the gcodes root, move metadata
                prev_rel_path = self.file_manager.get_relative_path(
                    "gcodes", prev_path)
                new_rel_path = self.file_manager.get_relative_path(
                    "gcodes", new_path)
                if is_dir:
                    self.gcode_metadata.move_directory_metadata(
                        prev_rel_path, new_rel_path)
                else:
                    return self.gcode_metadata.move_file_metadata(
                        prev_rel_path, new_rel_path)
            else:
                # move from a non-gcodes root to gcodes root needs a rescan
                self.clear_metadata(prev_root, prev_path, is_dir)
                return False
        elif prev_root == "gcodes":
            # moved out of the gcodes root, remove metadata
            self.clear_metadata(prev_root, prev_path, is_dir)
        return True

    def log_nodes(self) -> None:
        if self.debug_enabled:
            debug_msg = f"Inotify Watches After Scan:"
            for wdesc, node in self.watched_nodes.items():
                wdir = node.get_path()
                wroot = node.get_root()
                debug_msg += f"\nRoot: {wroot}, Directory: {wdir},  " \
                    f"Watch: {wdesc}"
            logging.debug(debug_msg)

    def parse_gcode_metadata(self, file_path: str) -> asyncio.Event:
        rel_path = self.file_manager.get_relative_path("gcodes", file_path)
        try:
            path_info = self.file_manager.get_path_info(file_path, "gcodes")
        except Exception:
            logging.exception(
                f"Error retreiving path info for file {file_path}")
            evt = asyncio.Event()
            evt.set()
            return evt
        ext = os.path.splitext(file_path)[-1].lower()
        if ext == ".ufp":
            rel_path = os.path.splitext(rel_path)[0] + ".gcode"
            path_info['ufp_path'] = file_path
        return self.gcode_metadata.parse_metadata(rel_path, path_info)

    def _handle_move_timeout(self, cookie: int, is_dir: bool):
        if cookie not in self.pending_moves:
            return
        parent_node, name, hdl = self.pending_moves.pop(cookie)
        item_path = os.path.join(parent_node.get_path(), name)
        root = parent_node.get_root()
        self.clear_metadata(root, item_path, is_dir)
        action = "delete_file"
        if is_dir:
            # The supplied node is a child node
            child_node = parent_node.pop_child_node(name)
            if child_node is None:
                return
            child_node.clear_watches()
            child_node.clear_events(include_children=True)
            self.log_nodes()
            action = "delete_dir"
        self.notify_filelist_changed(action, root, item_path)

    def _schedule_pending_move(self,
                               evt: InotifyEvent,
                               parent_node: InotifyNode,
                               is_dir: bool
                               ) -> None:
        hdl = self.event_loop.delay_callback(
            INOTIFY_MOVE_TIME, self._handle_move_timeout,
            evt.cookie, is_dir)
        self.pending_moves[evt.cookie] = (parent_node, evt.name, hdl)

    def _handle_inotify_read(self) -> None:
        evt: InotifyEvent
        for evt in self.inotify.read(timeout=0):
            if evt.mask & iFlags.IGNORED:
                continue
            if evt.wd not in self.watched_nodes:
                flags = " ".join([str(f) for f in iFlags.from_mask(evt.mask)])
                logging.info(
                    f"Error, inotify watch descriptor {evt.wd} "
                    f"not currently tracked: name: {evt.name}, "
                    f"flags: {flags}")
                continue
            self.pending_inotify_events.append(evt)
            if not self.node_loop_busy:
                self.node_loop_busy = True
                self.event_loop.register_callback(self._process_inotify_events)

    async def _process_inotify_events(self) -> None:
        while self.pending_inotify_events:
            evt = self.pending_inotify_events.pop(0)
            node = self.watched_nodes[evt.wd]
            if evt.mask & iFlags.ISDIR:
                await self._process_dir_event(evt, node)
            else:
                await self._process_file_event(evt, node)
        self.node_loop_busy = False

    async def _process_dir_event(self,
                                 evt: InotifyEvent,
                                 node: InotifyNode
                                 ) -> None:
        if evt.name in ['.', ".."]:
            # ignore events for self and parent
            return
        root = node.get_root()
        node_path = node.get_path()
        if evt.mask & iFlags.CREATE:
            logging.debug(f"Inotify directory create: {root}, "
                          f"{node_path}, {evt.name}")
            node.create_child_node(evt.name)
        elif evt.mask & iFlags.DELETE:
            logging.debug(f"Inotify directory delete: {root}, "
                          f"{node_path}, {evt.name}")
            node.schedule_child_delete(evt.name, True)
        elif evt.mask & iFlags.MOVED_FROM:
            logging.debug(f"Inotify directory move from: {root}, "
                          f"{node_path}, {evt.name}")
            self._schedule_pending_move(evt, node, True)
        elif evt.mask & iFlags.MOVED_TO:
            logging.debug(f"Inotify directory move to: {root}, "
                          f"{node_path}, {evt.name}")
            moved_evt = self.pending_moves.pop(evt.cookie, None)
            if moved_evt is not None:
                # Moved from a currently watched directory
                prev_parent, child_name, hdl = moved_evt
                hdl.cancel()
                await prev_parent.move_child_node(child_name, evt.name, node)
            else:
                # Moved from an unwatched directory, for our
                # purposes this is the same as creating a
                # directory
                node.create_child_node(evt.name)

    async def _process_file_event(self,
                                  evt: InotifyEvent,
                                  node: InotifyNode
                                  ) -> None:
        ext: str = os.path.splitext(evt.name)[-1].lower()
        root = node.get_root()
        node_path = node.get_path()
        file_path = os.path.join(node_path, evt.name)
        if evt.mask & iFlags.CREATE:
            logging.debug(f"Inotify file create: {root}, "
                          f"{node_path}, {evt.name}")
            node.schedule_file_event(evt.name, "create_file")
            if os.path.islink(file_path):
                logging.debug(f"Inotify symlink create: {file_path}")
                await node.complete_file_write(evt.name)
        elif evt.mask & iFlags.DELETE:
            logging.debug(f"Inotify file delete: {root}, "
                          f"{node_path}, {evt.name}")
            if root == "gcodes" and ext == ".ufp":
                # Don't notify deleted ufp files
                return
            node.schedule_child_delete(evt.name, False)
        elif evt.mask & iFlags.MOVED_FROM:
            logging.debug(f"Inotify file move from: {root}, "
                          f"{node_path}, {evt.name}")
            self._schedule_pending_move(evt, node, False)
        elif evt.mask & iFlags.MOVED_TO:
            logging.debug(f"Inotify file move to: {root}, "
                          f"{node_path}, {evt.name}")
            moved_evt = self.pending_moves.pop(evt.cookie, None)
            if moved_evt is not None:
                # Moved from a currently watched directory
                prev_parent, prev_name, hdl = moved_evt
                hdl.cancel()
                prev_root = prev_parent.get_root()
                prev_path = os.path.join(prev_parent.get_path(), prev_name)
                move_success = await self.try_move_metadata(
                    prev_root, root, prev_path, file_path)
                if not move_success:
                    # Unable to move, metadata needs parsing
                    mevt = self.parse_gcode_metadata(file_path)
                    await mevt.wait()
                self.notify_filelist_changed(
                    "move_file", root, file_path,
                    prev_root, prev_path)
            else:
                if root == "gcodes":
                    mevt = self.parse_gcode_metadata(file_path)
                    await mevt.wait()
                self.notify_filelist_changed(
                    "create_file", root, file_path)
        elif evt.mask & iFlags.MODIFY:
            node.schedule_file_event(evt.name, "modify_file")
        elif evt.mask & iFlags.CLOSE_WRITE:
            logging.debug(f"Inotify writable file closed: {file_path}")
            # Only process files that have been created or modified
            await node.complete_file_write(evt.name)

    def notify_filelist_changed(self,
                                action: str,
                                root: str,
                                full_path: str,
                                source_root: Optional[str] = None,
                                source_path: Optional[str] = None
                                ) -> None:
        rel_path = self.file_manager.get_relative_path(root, full_path)
        file_info: Dict[str, Any] = {'size': 0, 'modified': 0}
        is_valid = True
        if os.path.exists(full_path):
            try:
                file_info = self.file_manager.get_path_info(full_path, root)
            except Exception:
                is_valid = False
        elif action not in ["delete_file", "delete_dir"]:
            is_valid = False
        file_info['path'] = rel_path
        file_info['root'] = root
        result = {'action': action, 'item': file_info}
        if source_path is not None and source_root is not None:
            src_rel_path = self.file_manager.get_relative_path(
                source_root, source_path)
            result['source_item'] = {'path': src_rel_path, 'root': source_root}
        sync_lock = self.file_manager.sync_inotify_event(full_path)
        if sync_lock is not None:
            # Delay this notification so that it occurs after an item
            logging.debug(f"Syncing notification: {full_path}")
            self.event_loop.register_callback(
                self._sync_with_request, result,
                sync_lock.sync(full_path), is_valid)
        elif is_valid:
            self.server.send_event("file_manager:filelist_changed", result)

    async def _sync_with_request(self,
                                 result: Dict[str, Any],
                                 sync_fut: Coroutine,
                                 is_valid: bool
                                 ) -> None:
        await sync_fut
        if is_valid:
            self.server.send_event("file_manager:filelist_changed", result)

    def close(self) -> None:
        self.event_loop.remove_reader(self.inotify.fileno())
        for watch in self.watched_nodes.keys():
            try:
                self.inotify.rm_watch(watch)
            except Exception:
                pass


METADATA_NAMESPACE = "gcode_metadata"
METADATA_VERSION = 3

class MetadataStorage:
    def __init__(self,
                 server: Server,
                 gc_path: str,
                 db: DBComp
                 ) -> None:
        self.server = server
        self.gc_path = gc_path
        db.register_local_namespace(METADATA_NAMESPACE)
        self.mddb = db.wrap_namespace(
            METADATA_NAMESPACE, parse_keys=False)
        version = db.get_item(
            "moonraker", "file_manager.metadata_version", 0)
        if version != METADATA_VERSION:
            # Clear existing metadata when version is bumped
            for fname in self.mddb.keys():
                self.remove_file_metadata(fname)
            db.insert_item(
                "moonraker", "file_manager.metadata_version",
                METADATA_VERSION)
        self.pending_requests: Dict[
            str, Tuple[Dict[str, Any], asyncio.Event]] = {}
        self.busy: bool = False
        if self.gc_path:
            # Check for removed gcode files while moonraker was shutdown
            for fname in list(self.mddb.keys()):
                fpath = os.path.join(self.gc_path, fname)
                if not os.path.isfile(fpath):
                    self.remove_file_metadata(fname)
                    logging.info(f"Pruned file: {fname}")
                    continue

    def update_gcode_path(self, path: str) -> None:
        if path == self.gc_path:
            return
        self.mddb.clear()
        self.gc_path = path

    def get(self,
            key: str,
            default: _T = None
            ) -> Union[_T, Dict[str, Any]]:
        return self.mddb.get(key, default)

    def __getitem__(self, key: str) -> Dict[str, Any]:
        return self.mddb[key]

    def _has_valid_data(self,
                        fname: str,
                        path_info: Dict[str, Any]
                        ) -> bool:
        if path_info.get('ufp_path', None) is not None:
            # UFP files always need processing
            return False
        mdata: Dict[str, Any]
        mdata = self.mddb.get(fname, {'size': "", 'modified': 0})
        for field in ['size', 'modified']:
            if mdata[field] != path_info.get(field, None):
                return False
        return True

    def remove_directory_metadata(self, dir_name: str) -> None:
        if dir_name[-1] != "/":
            dir_name += "/"
        for fname in list(self.mddb.keys()):
            if fname.startswith(dir_name):
                self.remove_file_metadata(fname)

    def remove_file_metadata(self, fname: str) -> None:
        metadata: Optional[Dict[str, Any]]
        metadata = self.mddb.pop(fname, None)
        if metadata is None:
            return
        # Delete associated thumbnails
        fdir = os.path.dirname(os.path.join(self.gc_path, fname))
        if "thumbnails" in metadata:
            thumb: Dict[str, Any]
            for thumb in metadata["thumbnails"]:
                path: Optional[str] = thumb.get("relative_path", None)
                if path is None:
                    continue
                thumb_path = os.path.join(fdir, path)
                if not os.path.isfile(thumb_path):
                    continue
                try:
                    os.remove(thumb_path)
                except Exception:
                    logging.debug(f"Error removing thumb at {thumb_path}")

    def move_directory_metadata(self, prev_dir: str, new_dir: str) -> None:
        if prev_dir[-1] != "/":
            prev_dir += "/"
        for prev_fname in list(self.mddb.keys()):
            if prev_fname.startswith(prev_dir):
                new_fname = os.path.join(new_dir, prev_fname[len(prev_dir):])
                self.move_file_metadata(prev_fname, new_fname, False)

    def move_file_metadata(self,
                           prev_fname: str,
                           new_fname: str,
                           move_thumbs: bool = True
                           ) -> bool:
        metadata: Optional[Dict[str, Any]]
        metadata = self.mddb.pop(prev_fname, None)
        if metadata is None:
            return False
        self.mddb[new_fname] = metadata
        prev_dir = os.path.dirname(os.path.join(self.gc_path, prev_fname))
        new_dir = os.path.dirname(os.path.join(self.gc_path, new_fname))
        if "thumbnails" in metadata and move_thumbs:
            thumb: Dict[str, Any]
            for thumb in metadata["thumbnails"]:
                path: Optional[str] = thumb.get("relative_path", None)
                if path is None:
                    continue
                thumb_path = os.path.join(prev_dir, path)
                if not os.path.isfile(thumb_path):
                    continue
                new_path = os.path.join(new_dir, path)
                try:
                    os.makedirs(os.path.dirname(new_path), exist_ok=True)
                    shutil.move(thumb_path, new_path)
                except Exception:
                    logging.debug(f"Error moving thumb from {thumb_path}"
                                  f" to {new_path}")
        return True

    def parse_metadata(self,
                       fname: str,
                       path_info: Dict[str, Any]
                       ) -> asyncio.Event:
        mevt = asyncio.Event()
        ext = os.path.splitext(fname)[1]
        if fname in self.pending_requests or \
                ext not in VALID_GCODE_EXTS or \
                self._has_valid_data(fname, path_info):
            # request already pending or not necessary
            mevt.set()
            return mevt
        self.pending_requests[fname] = (path_info, mevt)
        if self.busy:
            return mevt
        self.busy = True
        event_loop = self.server.get_event_loop()
        event_loop.register_callback(self._process_metadata_update)
        return mevt

    async def _process_metadata_update(self) -> None:
        while self.pending_requests:
            fname, (path_info, mevt) = \
                self.pending_requests.popitem()
            if self._has_valid_data(fname, path_info):
                mevt.set()
                continue
            ufp_path: Optional[str] = path_info.get('ufp_path', None)
            retries = 3
            while retries:
                try:
                    await self._run_extract_metadata(fname, ufp_path)
                except Exception:
                    logging.exception("Error running extract_metadata.py")
                    retries -= 1
                else:
                    break
            else:
                if ufp_path is None:
                    self.mddb[fname] = {
                        'size': path_info.get('size', 0),
                        'modified': path_info.get('modified', 0),
                        'print_start_time': None,
                        'job_id': None
                    }
                logging.info(
                    f"Unable to extract medatadata from file: {fname}")
            mevt.set()
        self.busy = False

    async def _run_extract_metadata(self,
                                    filename: str,
                                    ufp_path: Optional[str]
                                    ) -> None:
        # Escape single quotes in the file name so that it may be
        # properly loaded
        filename = filename.replace("\"", "\\\"")
        cmd = " ".join([sys.executable, METADATA_SCRIPT, "-p",
                        self.gc_path, "-f", f"\"{filename}\""])
        timeout = 10.
        shell_cmd: SCMDComp = self.server.lookup_component('shell_command')
        scmd = shell_cmd.build_shell_command(cmd, log_stderr=True)
        result = await scmd.run_with_response(timeout=timeout)
        try:
            decoded_resp: Dict[str, Any] = json.loads(result.strip())
        except Exception:
            logging.debug(f"Invalid metadata response:\n{result}")
            raise
        path: str = decoded_resp['file']
        metadata: Dict[str, Any] = decoded_resp['metadata']
        if not metadata:
            # This indicates an error, do not add metadata for this
            raise self.server.error("Unable to extract metadata")
        metadata.update({'print_start_time': None, 'job_id': None})
        self.mddb[path] = dict(metadata)
        metadata['filename'] = path

def load_component(config: ConfigHelper) -> FileManager:
    return FileManager(config)<|MERGE_RESOLUTION|>--- conflicted
+++ resolved
@@ -565,14 +565,19 @@
                 preprocessor(fin, fout)
         logging.info("END: _proc_for_can")
 
-    async def _finish_gcode_upload_async(self,
-                                   upload_info: Dict[str, Any],
-                                   exclude_object_enabled: bool,
-                                   start_print: bool
-                                   ) -> None:
-
-        logging.info("Starting _finish_gcode_upload_asycn")
+    async def _finish_gcode_upload_worker(self, upload_info: Dict[str, Any]) -> None:
+
+        logging.info("Starting _finish_gcode_upload_async")
         loop = asyncio.get_running_loop()
+        try:
+            kapis: APIComp = self.server.lookup_component('klippy_apis')
+            kobjects = await kapis.get_object_list(default=None)
+            if kobjects is not None:
+                exclude_object_enabled = "exclude_object" in kobjects
+        except Exception:
+            # After logging, continue processing with the assumption that exclude_object
+            # is not enabled.
+            logging.exception("Error querering klipper for exclude_object status")
 
         final_dest_path = upload_info['dest_path']
         logging.info(final_dest_path)
@@ -626,21 +631,12 @@
                 logging.exception(f"While handling previous exception, the intermediate file couldn't be deleted: {intermediate_dest_path}")
             return
 
-        finfo = self.get_path_info(final_dest_path)
+        finfo = self.get_path_info(final_dest_path, upload_info['root'])
         await self.gcode_metadata.parse_metadata(
             upload_info['filename'] , finfo).wait()
 
-        if start_print:
-            # Make a Klippy Request to "Start Print"
-            try:
-                kapis: APIComp = self.server.lookup_component('klippy_apis')
-                await kapis.start_print(upload_info['filename'])
-            except self.server.error:
-                # Attempt to start print failed
-                logging.exception("Error when starting print")
-        await self.notify_sync_lock.wait(300.)
-        logging.info("done with gcode upload")
-        self.notify_sync_lock = None
+
+        logging.info("done with gcode processing")
 
     async def _finish_gcode_upload(self,
                                    upload_info: Dict[str, Any]
@@ -654,39 +650,10 @@
             if e.status_code == 403:
                 raise self.server.error(
                     "File is loaded, upload not permitted", 403)
-<<<<<<< HEAD
-            else:
-                # Couldn't reach Klippy, so it should be safe
-                # to permit the upload but not start
-                start_print = False
-        # Don't start if another print is currently in progress
-        start_print = start_print and not print_ongoing
-
-        kapis: APIComp = self.server.lookup_component('klippy_apis')
-        exclude_object_enabled = False
-        try:
-            kobjects = await kapis.get_object_list(default=None)
-            if kobjects is not None:
-                exclude_object_enabled = "exclude_object" in kobjects
-        except Exception:
-            # After logging, continue processing with the assumption that exclude_object
-            # is not enabled.
-            logging.exception("Error querering klipper for exclude_object status")
-
-        if exclude_object_enabled:
-            logging.info("Running pre-processing in executor")
-            loop = asyncio.get_running_loop()
-            loop.create_task(self._finish_gcode_upload_async(upload_info,  exclude_object_enabled, start_print))
-        else:
-            logging.info("Awaiting pre-processing")
-            await self._finish_gcode_upload_async(upload_info, exclude_object_enabled, start_print)
-
-        logging.info("Returning from POST Call")
-=======
-        self.notify_sync_lock = NotifySyncLock(upload_info['dest_path'])
-        finfo = await self._process_uploaded_file(upload_info)
-        await self.gcode_metadata.parse_metadata(
-            upload_info['filename'], finfo).wait()
+ 
+        logging.info("Awaiting pre-processing")
+        await self._finish_gcode_upload_worker(upload_info)
+
         started: bool = False
         queued: bool = False
         if upload_info['start_print']:
@@ -709,7 +676,7 @@
         if queued:
             self.server.send_event("file_manager:upload_queued",
                                    upload_info['filename'])
->>>>>>> 389e9c7e
+        logging.info("Returning from POST Call")
         return {
             'item': {
                 'path': upload_info['filename'],
@@ -750,21 +717,10 @@
                     os.mkdir(cur_path)
                     # wait for inotify to create a watch before proceeding
                     await asyncio.sleep(.1)
-<<<<<<< HEAD
             shutil.move(upload_info['tmp_file_path'],
                         upload_info['dest_path'])
-            finfo = self.get_path_info(upload_info['dest_path'])
-=======
-            if upload_info['unzip_ufp']:
-                tmp_path = upload_info['tmp_file_path']
-                finfo = self.get_path_info(tmp_path, upload_info['root'])
-                finfo['ufp_path'] = tmp_path
-            else:
-                shutil.move(upload_info['tmp_file_path'],
-                            upload_info['dest_path'])
-                finfo = self.get_path_info(upload_info['dest_path'],
-                                           upload_info['root'])
->>>>>>> 389e9c7e
+            finfo = self.get_path_info(upload_info['dest_path'],
+                                        upload_info['root'])
         except Exception:
             logging.exception("Upload Write Error")
             raise self.server.error("Unable to save file", 500)
